--- conflicted
+++ resolved
@@ -23,9 +23,6 @@
 
 ########################## Checking if PLATFORM in allowlist #######################
 PLATFORM_BLOCKLIST += u25_ u30 u200 zc vck u250 aws samsung u2_ x3522pv nodma 
-ifneq ($(TARGET),$(findstring $(TARGET), hw_emu hw))
-$(error Application supports only hw_emu hw TARGET. Please use the target for running the application)
-endif
 PLATFORM ?= xilinx_u250_gen3x16_xdma_3_1_202020_1
 DEV_ARCH := $(shell platforminfo -p $(PLATFORM) | grep 'FPGA Family' | sed 's/.*://' | sed '/ai_engine/d' | sed 's/^[[:space:]]*//')
 CPU_TYPE := $(shell platforminfo -p $(PLATFORM) | grep 'CPU Type' | sed 's/.*://' | sed '/ai_engine/d' | sed 's/^[[:space:]]*//')
@@ -66,141 +63,6 @@
 	$(ECHO) ""
 	$(ECHO) "  make host EDGE_COMMON_SW=<rootfs and kernel image path>"
 	$(ECHO) "      Command to build host application."
-<<<<<<< HEAD
-	$(ECHO) ""
-
-############################## Setting up Project Variables ##############################
-# Points to top directory of Git repository
-MK_PATH := $(abspath $(lastword $(MAKEFILE_LIST)))
-COMMON_REPO ?= $(shell bash -c 'export MK_PATH=$(MK_PATH); echo $${MK_PATH%host_xrt/hbm_simple_xrt/*}')
-PWD = $(shell readlink -f .)
-XF_PROJ_ROOT = $(shell readlink -f $(COMMON_REPO))
-
-TARGET := hw
-HOST_ARCH := x86
-SYSROOT := 
-
-include ./utils.mk
-
-XSA := 
-ifneq ($(PLATFORM), )
-XSA := $(call device2xsa, $(PLATFORM))
-endif
-TEMP_DIR := ./_x.$(TARGET).$(XSA)
-BUILD_DIR := ./build_dir.$(TARGET).$(XSA)
-
-LINK_OUTPUT := $(BUILD_DIR)/krnl_vadd.link.xclbin
-ifeq ($(DEV_ARCH), versal)
-LINK_OUTPUT := $(BUILD_DIR)/krnl_vadd.xsa
-endif
-
-# SoC variables
-RUN_APP_SCRIPT = ./run_app.sh
-PACKAGE_OUT = ./package.$(TARGET)
-
-LAUNCH_EMULATOR = $(PACKAGE_OUT)/launch_$(TARGET).sh
-RESULT_STRING = TEST PASSED
-
-VPP := v++
-VPP_PFLAGS := 
-CMD_ARGS = -x $(BUILD_DIR)/krnl_vadd.xclbin
-
-include $(XF_PROJ_ROOT)/common/includes/opencl/opencl.mk
-CXXFLAGS += $(opencl_CXXFLAGS) -Wall -O0 -g -std=c++1y
-LDFLAGS += $(opencl_LDFLAGS)
-
-
-########################## Checking if PLATFORM in allowlist #######################
-PLATFORM_BLOCKLIST += u25_ u30 u200 zc vck u250 aws samsung u2_ x3522pv nodma 
-############################## Setting up Host Variables ##############################
-#Include Required Host Source Files
-CXXFLAGS += -I$(XF_PROJ_ROOT)/common/includes/cmdparser
-CXXFLAGS += -I$(XF_PROJ_ROOT)/common/includes/logger
-HOST_SRCS += $(XF_PROJ_ROOT)/common/includes/cmdparser/cmdlineparser.cpp $(XF_PROJ_ROOT)/common/includes/logger/logger.cpp ./src/host.cpp 
-# Host compiler global settings
-CXXFLAGS += -fmessage-length=0
-LDFLAGS += -lrt -lstdc++ 
-LDFLAGS += -luuid -lxrt_coreutil
-
-############################## Setting up Kernel Variables ##############################
-# Kernel compiler global settings
-VPP_FLAGS += -t $(TARGET) --platform $(PLATFORM) --save-temps 
-
-
-# Kernel linker flags
-VPP_LDFLAGS_krnl_vadd += --config ./krnl_vadd.cfg
-
-EXECUTABLE = ./hbm_simple_xrt
-EMCONFIG_DIR = $(TEMP_DIR)
-
-############################## Declaring Binary Containers ##############################
-BINARY_CONTAINERS += $(BUILD_DIR)/krnl_vadd.xclbin
-BINARY_CONTAINER_krnl_vadd_OBJS += $(TEMP_DIR)/krnl_vadd.xo
-
-############################## Setting Targets ##############################
-CP = cp -rf
-
-.PHONY: all clean cleanall docs emconfig
-all: check-platform check-device check-vitis $(EXECUTABLE) $(BINARY_CONTAINERS) emconfig
-
-.PHONY: host
-host: $(EXECUTABLE)
-
-.PHONY: build
-build: check-vitis check-device $(BINARY_CONTAINERS)
-
-.PHONY: xclbin
-xclbin: build
-
-############################## Setting Rules for Binary Containers (Building Kernels) ##############################
-$(TEMP_DIR)/krnl_vadd.xo: src/krnl_vadd.cpp
-	mkdir -p $(TEMP_DIR)
-	$(VPP) $(VPP_FLAGS) -c -k krnl_vadd --temp_dir $(TEMP_DIR)  -I'$(<D)' -o'$@' '$<'
-$(BUILD_DIR)/krnl_vadd.xclbin: $(BINARY_CONTAINER_krnl_vadd_OBJS)
-	mkdir -p $(BUILD_DIR)
-	$(VPP) $(VPP_FLAGS) -l $(VPP_LDFLAGS) --temp_dir $(TEMP_DIR) $(VPP_LDFLAGS_krnl_vadd) -o'$(LINK_OUTPUT)' $(+)
-	$(VPP) -p $(LINK_OUTPUT) $(VPP_FLAGS) --package.out_dir $(PACKAGE_OUT) -o $(BUILD_DIR)/krnl_vadd.xclbin
-
-############################## Setting Rules for Host (Building Host Executable) ##############################
-$(EXECUTABLE): $(HOST_SRCS) | check-xrt
-		$(CXX) -o $@ $^ $(CXXFLAGS) $(LDFLAGS)
-
-emconfig:$(EMCONFIG_DIR)/emconfig.json
-$(EMCONFIG_DIR)/emconfig.json:
-	emconfigutil --platform $(PLATFORM) --od $(EMCONFIG_DIR)
-
-############################## Setting Essential Checks and Running Rules ##############################
-run: all
-ifeq ($(TARGET),$(filter $(TARGET),sw_emu hw_emu))
-	$(CP) $(EMCONFIG_DIR)/emconfig.json .
-	XCL_EMULATION_MODE=$(TARGET) $(EXECUTABLE) $(CMD_ARGS)
-else
-	$(EXECUTABLE) $(CMD_ARGS)
-endif
-
-
-.PHONY: test
-test: $(EXECUTABLE)
-ifeq ($(TARGET),$(filter $(TARGET),sw_emu hw_emu))
-	XCL_EMULATION_MODE=$(TARGET) $(EXECUTABLE) $(CMD_ARGS)
-else
-	$(EXECUTABLE) $(CMD_ARGS)
-endif
-
-
-############################## Cleaning Rules ##############################
-# Cleaning stuff
-clean:
-	-$(RMDIR) $(EXECUTABLE) $(XCLBIN)/{*sw_emu*,*hw_emu*} 
-	-$(RMDIR) profile_* TempConfig system_estimate.xtxt *.rpt *.csv 
-	-$(RMDIR) src/*.ll *v++* .Xil emconfig.json dltmp* xmltmp* *.log *.jou *.wcfg *.wdb
-
-cleanall: clean
-	-$(RMDIR) build_dir*
-	-$(RMDIR) package.*
-	-$(RMDIR) _x* *xclbin.run_summary qemu-memory-_* emulation _vimage pl* start_simulation.sh *.xclbin
-=======
 	$(ECHO) "      EDGE_COMMON_SW is required for SoC shells. Please download and use the pre-built image from - "
 	$(ECHO) "      https://www.xilinx.com/support/download/index.html/content/xilinx/en/downloadNav/embedded-platforms.html"
-	$(ECHO) ""
->>>>>>> 25e7df2d
+	$(ECHO) ""