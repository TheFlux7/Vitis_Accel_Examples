--- conflicted
+++ resolved
@@ -20,7 +20,7 @@
 
 help::
 	$(ECHO) "Makefile Usage:"
-	$(ECHO) "  make all TARGET=<sw_emu/hw_emu/hw> DEVICE=<FPGA platform> 
+	$(ECHO) "  make all TARGET=<sw_emu/hw_emu/hw> DEVICE=<FPGA platform> HOST_ARCH=<aarch32/aarch64/x86> EDGE_COMMON_SW=<rootfs and kernel image path>"
 	$(ECHO) "      Command to generate the design for specified Target and Shell."
 	$(ECHO) ""
 	$(ECHO) "  make clean "
@@ -29,28 +29,21 @@
 	$(ECHO) "  make cleanall"
 	$(ECHO) "      Command to remove all the generated files."
 	$(ECHO) ""
-<<<<<<< HEAD
-	$(ECHO)  "  make test DEVICE=<FPGA platform>"
-	$(ECHO)  "     Command to run the application. This is same as 'run' target but does not have any makefile dependency."
-	$(ECHO)  ""
+	$(ECHO) "  make test DEVICE=<FPGA platform>"
+	$(ECHO) "      Command to run the application. This is same as 'run' target but does not have any makefile dependency."
+	$(ECHO) ""
 	$(ECHO) "  make sd_card TARGET=<sw_emu/hw_emu/hw> DEVICE=<FPGA platform> HOST_ARCH=<aarch32/aarch64/x86> EDGE_COMMON_SW=<rootfs and kernel image path>"
 	$(ECHO) "      Command to prepare sd_card files."
-	$(ECHO) "      By default, HOST_ARCH=x86. HOST_ARCH and EDGE_COMMON_SW is required for SoC shells"
 	$(ECHO) ""
 	$(ECHO) "  make run TARGET=<sw_emu/hw_emu/hw> DEVICE=<FPGA platform> HOST_ARCH=<aarch32/aarch64/x86> EDGE_COMMON_SW=<rootfs and kernel image path>"
-=======
-	$(ECHO) "  make test DEVICE=<FPGA platform>"
-	$(ECHO) "      Command to run the application. This is same as 'run' target but does not have any makefile dependency."
-	$(ECHO) ""
-	$(ECHO) "  make run TARGET=<sw_emu/hw_emu/hw> DEVICE=<FPGA platform> 
->>>>>>> 68eb9b40
 	$(ECHO) "      Command to run application in emulation."
 	$(ECHO) ""
-	$(ECHO) "  make build TARGET=<sw_emu/hw_emu/hw> DEVICE=<FPGA platform> 
+	$(ECHO) "  make build TARGET=<sw_emu/hw_emu/hw> DEVICE=<FPGA platform> HOST_ARCH=<aarch32/aarch64/x86> EDGE_COMMON_SW=<rootfs and kernel image path>"
 	$(ECHO) "      Command to build xclbin application."
 	$(ECHO) ""
-	$(ECHO) "  make host 
+	$(ECHO) "  make host HOST_ARCH=<aarch32/aarch64/x86> EDGE_COMMON_SW=<rootfs and kernel image path>"
 	$(ECHO) "      Command to build host application."
+	$(ECHO) "  By default, HOST_ARCH=x86. HOST_ARCH and EDGE_COMMON_SW is required for SoC shells"
 	$(ECHO) ""
 
 ############################## Setting up Project Variables ##############################
@@ -103,6 +96,10 @@
 LDFLAGS += -lrt -lstdc++ 
 LDFLAGS += -luuid -lxrt_coreutil
 
+ifneq ($(HOST_ARCH), x86)
+	LDFLAGS += --sysroot=$(SYSROOT)
+endif
+
 ############################## Setting up Kernel Variables ##############################
 # Kernel compiler global settings
 VPP_FLAGS += -t $(TARGET) --platform $(DEVICE) --save-temps 
@@ -141,8 +138,12 @@
 	$(VPP) $(VPP_FLAGS) -c -k vector_add --temp_dir $(TEMP_DIR)  -I'$(<D)' -o'$@' '$<'
 $(BUILD_DIR)/vector_addition.xclbin: $(BINARY_CONTAINER_vector_addition_OBJS)
 	mkdir -p $(BUILD_DIR)
+ifeq ($(HOST_ARCH), x86)
 	$(VPP) $(VPP_FLAGS) -l $(VPP_LDFLAGS) --temp_dir $(TEMP_DIR)  -o'$(BUILD_DIR)/vector_addition.link.xclbin' $(+)
 	$(VPP) -p $(BUILD_DIR)/vector_addition.link.xclbin -t $(TARGET) --platform $(DEVICE) --package.out_dir $(PACKAGE_OUT) -o $(BUILD_DIR)/vector_addition.xclbin
+else
+	$(VPP) $(VPP_FLAGS) -l $(VPP_LDFLAGS) --temp_dir $(TEMP_DIR) -o'$(BUILD_DIR)/vector_addition.xclbin' $(+)
+endif
 
 ############################## Setting Rules for Host (Building Host Executable) ##############################
 $(EXECUTABLE): $(HOST_SRCS) | check-xrt
