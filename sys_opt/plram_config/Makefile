#
# Copyright 2019-2021 Xilinx, Inc.
#
# Licensed under the Apache License, Version 2.0 (the "License");
# you may not use this file except in compliance with the License.
# You may obtain a copy of the License at
#
#     http://www.apache.org/licenses/LICENSE-2.0
#
# Unless required by applicable law or agreed to in writing, software
# distributed under the License is distributed on an "AS IS" BASIS,
# WITHOUT WARRANTIES OR CONDITIONS OF ANY KIND, either express or implied.
# See the License for the specific language governing permissions and
# limitations under the License.
# makefile-generator v1.0.3
#
# Points to top directory of Git repository
MK_PATH := $(abspath $(lastword $(MAKEFILE_LIST)))
COMMON_REPO ?= $(shell bash -c 'export MK_PATH=$(MK_PATH); echo $${MK_PATH%sys_opt/plram_config/*}')
PWD = $(shell readlink -f .)
XF_PROJ_ROOT = $(shell readlink -f $(COMMON_REPO))


########################## Checking if PLATFORM in allowlist #######################
<<<<<<< HEAD
PLATFORM_BLOCKLIST += zc vck v70 
PLATFORM ?= xilinx_u250_gen3x16_xdma_4_1_202210_1
=======
PLATFORM_BLOCKLIST += zc vck u280 u55c u55n 
PLATFORM ?= xilinx_u250_gen3x16_xdma_3_1_202020_1
>>>>>>> 4de9c3a6
DEV_ARCH := $(shell platforminfo -p $(PLATFORM) | grep 'FPGA Family' | sed 's/.*://' | sed '/ai_engine/d' | sed 's/^[[:space:]]*//')
CPU_TYPE := $(shell platforminfo -p $(PLATFORM) | grep 'CPU Type' | sed 's/.*://' | sed '/ai_engine/d' | sed 's/^[[:space:]]*//')

ifeq ($(CPU_TYPE), cortex-a9)
HOST_ARCH := aarch32
else ifneq (,$(findstring cortex-a, $(CPU_TYPE)))
HOST_ARCH := aarch64
else
HOST_ARCH := x86
endif

include makefile_us_alveo.mk

############################## Help Section ##############################
help:
	$(ECHO) "Makefile Usage:"
	$(ECHO) "  make all TARGET=<sw_emu/hw_emu/hw> PLATFORM=<FPGA platform> EDGE_COMMON_SW=<rootfs and kernel image path>"
	$(ECHO) "      Command to generate the design for specified Target and Shell."
	$(ECHO) ""
	$(ECHO) "  make clean "
	$(ECHO) "      Command to remove the generated non-hardware files."
	$(ECHO) ""
	$(ECHO) "  make cleanall"
	$(ECHO) "      Command to remove all the generated files."
	$(ECHO) ""
	$(ECHO) "  make test PLATFORM=<FPGA platform>"
	$(ECHO) "      Command to run the application. This is same as 'run' target but does not have any makefile dependency."
	$(ECHO) ""
	$(ECHO) "  make sd_card TARGET=<sw_emu/hw_emu/hw> PLATFORM=<FPGA platform> EDGE_COMMON_SW=<rootfs and kernel image path>"
	$(ECHO) "      Command to prepare sd_card files."
	$(ECHO) ""
	$(ECHO) "  make run TARGET=<sw_emu/hw_emu/hw> PLATFORM=<FPGA platform> EDGE_COMMON_SW=<rootfs and kernel image path>"
	$(ECHO) "      Command to run application in emulation."
	$(ECHO) ""
	$(ECHO) "  make build TARGET=<sw_emu/hw_emu/hw> PLATFORM=<FPGA platform> EDGE_COMMON_SW=<rootfs and kernel image path>"
	$(ECHO) "      Command to build xclbin application."
	$(ECHO) ""
	$(ECHO) "  make host PLATFORM=<FPGA platform> EDGE_COMMON_SW=<rootfs and kernel image path>"
	$(ECHO) "      Command to build host application."
	$(ECHO) "      EDGE_COMMON_SW is required for SoC shells. Please download and use the pre-built image from - "
	$(ECHO) "      https://www.xilinx.com/support/download/index.html/content/xilinx/en/downloadNav/embedded-platforms.html"
	$(ECHO) ""<|MERGE_RESOLUTION|>--- conflicted
+++ resolved
@@ -22,13 +22,8 @@
 
 
 ########################## Checking if PLATFORM in allowlist #######################
-<<<<<<< HEAD
-PLATFORM_BLOCKLIST += zc vck v70 
-PLATFORM ?= xilinx_u250_gen3x16_xdma_4_1_202210_1
-=======
 PLATFORM_BLOCKLIST += zc vck u280 u55c u55n 
 PLATFORM ?= xilinx_u250_gen3x16_xdma_3_1_202020_1
->>>>>>> 4de9c3a6
 DEV_ARCH := $(shell platforminfo -p $(PLATFORM) | grep 'FPGA Family' | sed 's/.*://' | sed '/ai_engine/d' | sed 's/^[[:space:]]*//')
 CPU_TYPE := $(shell platforminfo -p $(PLATFORM) | grep 'CPU Type' | sed 's/.*://' | sed '/ai_engine/d' | sed 's/^[[:space:]]*//')
 
