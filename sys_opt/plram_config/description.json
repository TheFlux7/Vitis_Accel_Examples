{
    "name": "PLRAM Config (C)", 
    "description": [
        "This example showcases how to configure various PLRAM parameters like Memory Size, Memory Type(BRAM/URAM) etc."
    ],
    "flow": "vitis",
    "keywords": [
        "PLRAM",
        "BRAM",
        "URAM"
    ], 
    "key_concepts": [
        "Vitis Memory Hierarchy", 
        "PLRAMs"
    ], 
    "platform_blocklist": [
        "zc",
        "vck",
<<<<<<< HEAD
        "v70" 
=======
        "u280",
        "u55c",
        "u55n" 
>>>>>>> 4de9c3a6
    ], 
    "os": [
        "Linux"
    ], 
    "runtime": [
        "OpenCL"
    ], 
    "platform_type": "pcie",
    "host": {
        "host_exe": "plram_config",
        "compiler": {
            "sources": [
                "REPO_DIR/common/includes/xcl2/xcl2.cpp",
                "./src/host.cpp"
            ], 
            "includepaths": [
                "REPO_DIR/common/includes/xcl2"
            ]
        }
    },
    "v++": {
        "build_datafiles" : [            
            "PROJECT/preSysLink.tcl"
        ]
    },
    "config_make": "config.mk",
    "containers": [
        {
            "accelerators": [
                {
                    "name": "vadd", 
                    "location": "src/vadd.cpp"
                }
            ], 
            "name": "vadd",
            "ldclflags": "--config PROJECT/advanced.cfg --config PROJECT/vadd.cfg"
        }
    ],
    "launch": [
        {
            "cmd_args": "BUILD/vadd.xclbin", 
            "name": "generic launch for all flows"
        }
    ], 
    "contributors": [
        {
            "url": "http://www.xilinx.com", 
            "group": "Xilinx"
        }
    ],
    "testinfo": {
        "disable": false,
        "profile": "no",
        "jobs": [
            {
                "index": 0,
                "dependency": [],
                "env": "",
                "cmd": "",
                "max_memory_MB": 32768,
                "max_time_min": 300
            }
        ],
        "targets": [
            "vitis_sw_emu",
            "vitis_hw_emu",
            "vitis_hw"
        ],
        "category": "canary"
    } 
}<|MERGE_RESOLUTION|>--- conflicted
+++ resolved
@@ -16,13 +16,10 @@
     "platform_blocklist": [
         "zc",
         "vck",
-<<<<<<< HEAD
         "v70" 
-=======
         "u280",
         "u55c",
         "u55n" 
->>>>>>> 4de9c3a6
     ], 
     "os": [
         "Linux"
