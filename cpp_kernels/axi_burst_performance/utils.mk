--- conflicted
+++ resolved
@@ -77,7 +77,6 @@
 	$(ECHO) 'export XILINX_VITIS=$$PWD' >> run_app.sh
 	$(ECHO) 'export XCL_EMULATION_MODE=$(TARGET)' >> run_app.sh
 endif
-<<<<<<< HEAD
 	$(ECHO) 'if [ -d xrt/aarch64-xilinx-linux/ ]' >> run_app.sh
 	$(ECHO) 'then' >> run_app.sh
 	$(ECHO) 'cd xrt/aarch64-xilinx-linux/' >> run_app.sh
@@ -93,10 +92,7 @@
 	$(ECHO) './reinstall_xrt.sh' >> run_app.sh
 	$(ECHO) 'return_code=$$?' >> run_app.sh
 	$(ECHO) 'cd -' >> run_app.sh
-	$(ECHO) '$(EXECUTABLE) -x testKernel.xclbin' >> run_app.sh
-=======
 	$(ECHO) './$(EXECUTABLE) -x1 test_kernel_maxi_256bit.xclbin -x2 test_kernel_maxi_512bit.xclbin' >> run_app.sh
->>>>>>> 3af355b7
 	$(ECHO) 'return_code=$$?' >> run_app.sh
 	$(ECHO) 'if [ $$return_code -ne 0 ]; then' >> run_app.sh
 	$(ECHO) 'echo "ERROR: host run failed, RC=$$return_code"' >> run_app.sh
