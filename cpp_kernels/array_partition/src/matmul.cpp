--- conflicted
+++ resolved
@@ -52,17 +52,6 @@
 // Naive implementation of matrix multiplication
 // In this implementation array partition is not done
 void matmul(int *in1, int *in2, int *out_r, int size) {
-<<<<<<< HEAD
-=======
-#pragma HLS INTERFACE m_axi port = in1 offset = slave bundle = gmem
-#pragma HLS INTERFACE m_axi port = in2 offset = slave bundle = gmem
-#pragma HLS INTERFACE m_axi port = out_r offset = slave bundle = gmem
-#pragma HLS INTERFACE s_axilite port = in1 bundle = control
-#pragma HLS INTERFACE s_axilite port = in2 bundle = control
-#pragma HLS INTERFACE s_axilite port = out_r bundle = control
-#pragma HLS INTERFACE s_axilite port = size bundle = control
-#pragma HLS INTERFACE s_axilite port = return bundle = control
->>>>>>> 078413b6
 
   // Local buffers to hold input data
   int A[MAX_SIZE][MAX_SIZE];
