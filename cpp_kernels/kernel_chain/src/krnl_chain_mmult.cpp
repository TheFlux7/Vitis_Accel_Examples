--- conflicted
+++ resolved
@@ -39,7 +39,6 @@
 extern "C" {
 void krnl_chain_mmult(int *a, int *b, int *c, int *d, int *output, int dim) {
 
-<<<<<<< HEAD
    #pragma HLS INTERFACE m_axi port = a offset = slave bundle = gmem0
    #pragma HLS INTERFACE m_axi port = b offset = slave bundle = gmem1
    #pragma HLS INTERFACE m_axi port = c offset = slave bundle = gmem2
@@ -53,21 +52,6 @@
    #pragma HLS INTERFACE s_axilite port = dim 
    #pragma HLS INTERFACE s_axilite port = return 
    #pragma HLS INTERFACE ap_ctrl_chain port = return 
-=======
-#pragma HLS INTERFACE m_axi port = a offset = slave bundle = gmem0
-#pragma HLS INTERFACE m_axi port = b offset = slave bundle = gmem1
-#pragma HLS INTERFACE m_axi port = c offset = slave bundle = gmem2
-#pragma HLS INTERFACE m_axi port = d offset = slave bundle = gmem3
-#pragma HLS INTERFACE m_axi port = output offset = slave bundle = gmem3
-#pragma HLS INTERFACE s_axilite port = a bundle = control
-#pragma HLS INTERFACE s_axilite port = b bundle = control
-#pragma HLS INTERFACE s_axilite port = c bundle = control
-#pragma HLS INTERFACE s_axilite port = d bundle = control
-#pragma HLS INTERFACE s_axilite port = output bundle = control
-#pragma HLS INTERFACE s_axilite port = dim bundle = control
-#pragma HLS INTERFACE s_axilite port = return bundle = control
-#pragma HLS INTERFACE ap_ctrl_chain port = return bundle = control
->>>>>>> 078413b6
 
 #pragma HLS STABLE variable = a
 #pragma HLS STABLE variable = b
