--- conflicted
+++ resolved
@@ -38,15 +38,9 @@
 #pragma HLS INTERFACE m_axi port = buffer0 offset = slave bundle = gmem0
 #pragma HLS INTERFACE m_axi port = buffer1 offset = slave bundle = gmem1
 
-<<<<<<< HEAD
    #pragma HLS INTERFACE s_axilite port=buffer0 
    #pragma HLS INTERFACE s_axilite port=buffer1 
    #pragma HLS INTERFACE s_axilite port=return 
-=======
-#pragma HLS INTERFACE s_axilite port = buffer0 bundle = control
-#pragma HLS INTERFACE s_axilite port = buffer1 bundle = control
-#pragma HLS INTERFACE s_axilite port = return bundle = control
->>>>>>> 078413b6
 
   // Intentional empty kernel as this example doesn't require actual
   // kernel to work.
