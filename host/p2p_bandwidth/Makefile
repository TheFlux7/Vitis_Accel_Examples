#
# Copyright 2019-2020 Xilinx, Inc.
#
# Licensed under the Apache License, Version 2.0 (the "License");
# you may not use this file except in compliance with the License.
# You may obtain a copy of the License at
#
#     http://www.apache.org/licenses/LICENSE-2.0
#
# Unless required by applicable law or agreed to in writing, software
# distributed under the License is distributed on an "AS IS" BASIS,
# WITHOUT WARRANTIES OR CONDITIONS OF ANY KIND, either express or implied.
# See the License for the specific language governing permissions and
# limitations under the License.
# makefile-generator v1.0.3
#

############################## Help Section ##############################
.PHONY: help

help::
	$(ECHO) "Makefile Usage:"
	$(ECHO) "  make all TARGET=<sw_emu/hw_emu/hw> DEVICE=<FPGA platform> HOST_ARCH=<aarch32/aarch64/x86> EDGE_COMMON_SW=<rootfs and kernel image path>"
	$(ECHO) "      Command to generate the design for specified Target and Shell."
	$(ECHO) "      By default, HOST_ARCH=x86. HOST_ARCH and EDGE_COMMON_SW is required for SoC shells"
	$(ECHO) ""
	$(ECHO) "  make clean "
	$(ECHO) "      Command to remove the generated non-hardware files."
	$(ECHO) ""
	$(ECHO) "  make cleanall"
	$(ECHO) "      Command to remove all the generated files."
	$(ECHO) ""
	$(ECHO)  "  make test DEVICE=<FPGA platform>"
	$(ECHO)  "     Command to run the application. This is same as 'run' target but does not have any makefile dependency."
	$(ECHO)  ""
	$(ECHO) "  make run TARGET=<sw_emu/hw_emu/hw> DEVICE=<FPGA platform> HOST_ARCH=<aarch32/aarch64/x86> EDGE_COMMON_SW=<rootfs and kernel image path>"
	$(ECHO) "      Command to run application in emulation."
	$(ECHO) "      By default, HOST_ARCH=x86. HOST_ARCH and EDGE_COMMON_SW is required for SoC shells"
	$(ECHO) ""
	$(ECHO) "  make build TARGET=<sw_emu/hw_emu/hw> DEVICE=<FPGA platform> HOST_ARCH=<aarch32/aarch64/x86> EDGE_COMMON_SW=<rootfs and kernel image path>"
	$(ECHO) "      Command to build xclbin application."
	$(ECHO) "      By default, HOST_ARCH=x86. HOST_ARCH and EDGE_COMMON_SW is required for SoC shells"
	$(ECHO) ""
	$(ECHO) "  make host HOST_ARCH=<aarch32/aarch64/x86> EDGE_COMMON_SW=<rootfs and kernel image path>"
	$(ECHO) "      Command to build host application."
	$(ECHO) "      By default, HOST_ARCH=x86. HOST_ARCH and EDGE_COMMON_SW is required for SoC shells"
	$(ECHO) ""

############################## Setting up Project Variables ##############################
# Points to top directory of Git repository
MK_PATH := $(abspath $(lastword $(MAKEFILE_LIST)))
COMMON_REPO ?= $(shell bash -c 'export MK_PATH=$(MK_PATH); echo $${MK_PATH%host/p2p_bandwidth/*}')
PWD = $(shell readlink -f .)
XF_PROJ_ROOT = $(shell readlink -f $(COMMON_REPO))

TARGET := hw
HOST_ARCH := x86
SYSROOT := 

include ./utils.mk

XSA := 
ifneq ($(DEVICE), )
XSA := $(call device2xsa, $(DEVICE))
endif
TEMP_DIR := ./_x.$(TARGET).$(XSA)
BUILD_DIR := ./build_dir.$(TARGET).$(XSA)

# SoC variables
RUN_APP_SCRIPT = ./run_app.sh
PACKAGE_OUT = ./package.$(TARGET)

LAUNCH_EMULATOR = $(PACKAGE_OUT)/launch_$(TARGET).sh
RESULT_STRING = TEST PASSED

VPP := v++
<<<<<<< HEAD
VPP_PFLAGS := 
CMD_ARGS = -x $(BUILD_DIR)/bandwidth.xclbin
=======
CMD_ARGS = -x $(BUILD_DIR)/bandwidth.xclbin -f ./data/sample.txt
>>>>>>> 5dbdc5da

include $(XF_PROJ_ROOT)/common/includes/opencl/opencl.mk
include config.mk

CXXFLAGS += $(opencl_CXXFLAGS) -Wall -O0 -g -std=c++1y
LDFLAGS += $(opencl_LDFLAGS)

ifeq ($(findstring zc, $(DEVICE)), zc)
$(error [ERROR]: This example is not supported for $(DEVICE).)
endif
ifeq ($(findstring vck, $(DEVICE)), vck)
$(error [ERROR]: This example is not supported for $(DEVICE).)
endif
ifeq ($(findstring aws-vu9p-f1, $(DEVICE)), aws-vu9p-f1)
$(error [ERROR]: This example is not supported for $(DEVICE).)
endif
ifeq ($(findstring 2018, $(DEVICE)), 2018)
$(error [ERROR]: This example is not supported for $(DEVICE).)
endif
ifeq ($(findstring 201910, $(DEVICE)), 201910)
$(error [ERROR]: This example is not supported for $(DEVICE).)
endif
ifeq ($(findstring _u25_, $(DEVICE)), _u25_)
$(error [ERROR]: This example is not supported for $(DEVICE).)
endif
ifeq ($(findstring u30, $(DEVICE)), u30)
$(error [ERROR]: This example is not supported for $(DEVICE).)
endif

############################## Setting up Host Variables ##############################
#Include Required Host Source Files
CXXFLAGS += -I$(XF_PROJ_ROOT)/common/includes/xcl2
CXXFLAGS += -I$(XF_PROJ_ROOT)/common/includes/cmdparser
CXXFLAGS += -I$(XF_PROJ_ROOT)/common/includes/logger
HOST_SRCS += $(XF_PROJ_ROOT)/common/includes/xcl2/xcl2.cpp $(XF_PROJ_ROOT)/common/includes/cmdparser/cmdlineparser.cpp $(XF_PROJ_ROOT)/common/includes/logger/logger.cpp src/host.cpp 
# Host compiler global settings
CXXFLAGS += -fmessage-length=0
LDFLAGS += -lrt -lstdc++ 

ifneq ($(HOST_ARCH), x86)
	LDFLAGS += --sysroot=$(SYSROOT)
endif

############################## Setting up Kernel Variables ##############################
# Kernel compiler global settings
VPP_FLAGS += -t $(TARGET) --platform $(DEVICE) --save-temps 
ifneq ($(TARGET), hw)
	VPP_FLAGS += -g
endif



EXECUTABLE = ./p2p_bandwidth
EMCONFIG_DIR = $(TEMP_DIR)

############################## Declaring Binary Containers ##############################
BINARY_CONTAINERS += $(BUILD_DIR)/bandwidth.xclbin
BINARY_CONTAINER_bandwidth_OBJS += $(TEMP_DIR)/bandwidth.xo

############################## Setting Targets ##############################
CP = cp -rf

.PHONY: all clean cleanall docs emconfig
all: check-devices $(EXECUTABLE) $(BINARY_CONTAINERS) emconfig

.PHONY: host
host: $(EXECUTABLE)

.PHONY: build
build: check-vitis $(BINARY_CONTAINERS)

.PHONY: xclbin
xclbin: build

############################## Setting Rules for Binary Containers (Building Kernels) ##############################
$(TEMP_DIR)/bandwidth.xo: src/bandwidth.cpp
	mkdir -p $(TEMP_DIR)
	$(VPP) $(VPP_FLAGS) -c -k bandwidth --temp_dir $(TEMP_DIR)  -I'$(<D)' -o'$@' '$<'
$(BUILD_DIR)/bandwidth.xclbin: $(BINARY_CONTAINER_bandwidth_OBJS)
	mkdir -p $(BUILD_DIR)
ifeq ($(HOST_ARCH), x86)
	$(VPP) $(VPP_FLAGS) -l $(VPP_LDFLAGS) --temp_dir $(TEMP_DIR)  -o'$(BUILD_DIR)/bandwidth.link.xclbin' $(+)
	$(VPP) -p $(BUILD_DIR)/bandwidth.link.xclbin -t $(TARGET) --platform $(DEVICE) --package.out_dir $(PACKAGE_OUT) -o $(BUILD_DIR)/bandwidth.xclbin
else
	$(VPP) $(VPP_FLAGS) -l $(VPP_LDFLAGS) --temp_dir $(TEMP_DIR) -o'$(BUILD_DIR)/bandwidth.xclbin' $(+)
endif

############################## Setting Rules for Host (Building Host Executable) ##############################
$(EXECUTABLE): $(HOST_SRCS) | check-xrt
		$(CXX) -o $@ $^ $(CXXFLAGS) $(LDFLAGS)

emconfig:$(EMCONFIG_DIR)/emconfig.json
$(EMCONFIG_DIR)/emconfig.json:
	emconfigutil --platform $(DEVICE) --od $(EMCONFIG_DIR)

############################## Setting Essential Checks and Running Rules ##############################
run: all
ifeq ($(TARGET),$(filter $(TARGET),sw_emu hw_emu))
	$(CP) $(EMCONFIG_DIR)/emconfig.json .
	XCL_EMULATION_MODE=$(TARGET) $(EXECUTABLE) $(CMD_ARGS)
else
	$(EXECUTABLE) $(CMD_ARGS)
endif


.PHONY: test
test: $(EXECUTABLE)
ifeq ($(TARGET),$(filter $(TARGET),sw_emu hw_emu))
	XCL_EMULATION_MODE=$(TARGET) $(EXECUTABLE) $(CMD_ARGS)
else
	$(EXECUTABLE) $(CMD_ARGS)
endif


############################## Cleaning Rules ##############################
# Cleaning stuff
clean:
	-$(RMDIR) $(EXECUTABLE) $(XCLBIN)/{*sw_emu*,*hw_emu*} 
	-$(RMDIR) profile_* TempConfig system_estimate.xtxt *.rpt *.csv 
	-$(RMDIR) src/*.ll *v++* .Xil emconfig.json dltmp* xmltmp* *.log *.jou *.wcfg *.wdb

cleanall: clean
	-$(RMDIR) build_dir*
	-$(RMDIR) package.*
	-$(RMDIR) _x* *xclbin.run_summary qemu-memory-_* emulation _vimage pl* start_simulation.sh *.xclbin
<|MERGE_RESOLUTION|>--- conflicted
+++ resolved
@@ -74,12 +74,8 @@
 RESULT_STRING = TEST PASSED
 
 VPP := v++
-<<<<<<< HEAD
 VPP_PFLAGS := 
-CMD_ARGS = -x $(BUILD_DIR)/bandwidth.xclbin
-=======
 CMD_ARGS = -x $(BUILD_DIR)/bandwidth.xclbin -f ./data/sample.txt
->>>>>>> 5dbdc5da
 
 include $(XF_PROJ_ROOT)/common/includes/opencl/opencl.mk
 include config.mk
