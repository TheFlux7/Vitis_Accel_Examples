--- conflicted
+++ resolved
@@ -81,7 +81,6 @@
 }
 ////////MAIN FUNCTION//////////
 int main(int argc, char **argv) {
-<<<<<<< HEAD
     unsigned int size = c_test_size;
 
     if (xcl::is_hw_emulation()) {
@@ -253,82 +252,6 @@
                                           vector_size_bytes,
                                           &rd_req,
                                           &ret));
-=======
-  unsigned int size = c_test_size;
-
-  if (xcl::is_hw_emulation()) {
-    size = 4096; // 4KB for HW emulation
-  } else if (xcl::is_emulation()) {
-    size = 2 * 1024 * 1024; // 2MB for sw emulation
-  }
-
-  // I/O Data Vectors
-  std::vector<int, aligned_allocator<int>> h_a(size);
-  std::vector<int, aligned_allocator<int>> h_b(size);
-  std::vector<int, aligned_allocator<int>> hw_results(size);
-  std::vector<int> sw_results(size);
-
-  reset(h_a.data(), h_b.data(), sw_results.data(), hw_results.data(), size);
-
-  if (argc != 2) {
-    std::cout << "Usage: " << argv[0] << " <XCLBIN File>" << std::endl;
-    return EXIT_FAILURE;
-  }
-
-  auto binaryFile = argv[1];
-  std::cout << "\n Vector Addition of elements " << size << std::endl;
-
-  // Bytes per CU Stream
-  int vector_size_bytes = sizeof(int) * size / NCU;
-
-  // OpenCL Host Code Begins
-  cl_int err;
-  std::string cu_id;
-  std::string krnl_name = "krnl_stream_vadd";
-  std::vector<cl::Kernel> krnls(NCU);
-  int no_of_elem = size / NCU;
-  cl::CommandQueue q;
-  cl::Context context;
-  cl::Device device;
-  // get_xil_devices() is a utility API which will find the xilinx
-  // platforms and will return list of devices connected to Xilinx platform
-  auto devices = xcl::get_xil_devices();
-
-  // read_binary_file() is a utility API which will load the binaryFile
-  // and will return the pointer to file buffer.
-  auto fileBuf = xcl::read_binary_file(binaryFile);
-  cl::Program::Binaries bins{{fileBuf.data(), fileBuf.size()}};
-  int valid_device = 0;
-  for (unsigned int i = 0; i < devices.size(); i++) {
-    device = devices[i];
-    // Creating Context and Command Queue for selected Device
-    OCL_CHECK(err, context = cl::Context(device, NULL, NULL, NULL, &err));
-    OCL_CHECK(err,
-              q = cl::CommandQueue(context, device,
-                                   CL_QUEUE_PROFILING_ENABLE |
-                                       CL_QUEUE_OUT_OF_ORDER_EXEC_MODE_ENABLE,
-                                   &err));
-
-    std::cout << "Trying to program device[" << i
-              << "]: " << device.getInfo<CL_DEVICE_NAME>() << std::endl;
-    cl::Program program(context, {device}, bins, NULL, &err);
-    if (err != CL_SUCCESS) {
-      std::cout << "Failed to program device[" << i << "] with xclbin file!\n";
-    } else {
-      std::cout << "Device[" << i << "]: program successful!\n";
-      // Creating Kernel
-      for (int i = 0; i < NCU; i++) {
-        cu_id = std::to_string(i + 1);
-        auto krnl_name_full = krnl_name + ":{" + "vadd_" + cu_id + "}";
-        printf("Creating a kernel [%s] for CU(%d)\n", krnl_name_full.c_str(),
-               i);
-        OCL_CHECK(err,
-                  krnls[i] = cl::Kernel(program, krnl_name_full.c_str(), &err));
-      }
-
-      valid_device++;
-      break; // we break because we found a valid device
->>>>>>> 078413b6
     }
   }
   if (valid_device == 0) {
@@ -435,4 +358,4 @@
     xcl::Stream::releaseStream(write_stream_b[i]);
   }
   return (match ? EXIT_SUCCESS : EXIT_FAILURE);
-}
+}