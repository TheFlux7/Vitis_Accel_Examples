--- conflicted
+++ resolved
@@ -15,13 +15,8 @@
     "platform_allowlist": [
         "u50"
     ], 
-<<<<<<< HEAD
-    "platform_blocklist": [
-        "_u25_",
-=======
     "platform_blacklist": [
         "u25_",
->>>>>>> 2e24ed9b
         "u30",
         "u200",
         "zc",
