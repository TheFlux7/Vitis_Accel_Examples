#
# Copyright 2019-2020 Xilinx, Inc.
#
# Licensed under the Apache License, Version 2.0 (the "License");
# you may not use this file except in compliance with the License.
# You may obtain a copy of the License at
#
#     http://www.apache.org/licenses/LICENSE-2.0
#
# Unless required by applicable law or agreed to in writing, software
# distributed under the License is distributed on an "AS IS" BASIS,
# WITHOUT WARRANTIES OR CONDITIONS OF ANY KIND, either express or implied.
# See the License for the specific language governing permissions and
# limitations under the License.
# makefile-generator v1.0.3
#

############################## Help Section ##############################
.PHONY: help

help::
	$(ECHO) "Makefile Usage:"
	$(ECHO) "  make all TARGET=<sw_emu/hw_emu/hw> DEVICE=<FPGA platform> HOST_ARCH=<aarch32/aarch64/x86> EDGE_COMMON_SW=<rootfs and kernel image path>"
	$(ECHO) "      Command to generate the design for specified Target and Shell."
	$(ECHO) "      By default, HOST_ARCH=x86. HOST_ARCH and EDGE_COMMON_SW is required for SoC shells"
	$(ECHO) ""
	$(ECHO) "  make clean "
	$(ECHO) "      Command to remove the generated non-hardware files."
	$(ECHO) ""
	$(ECHO) "  make cleanall"
	$(ECHO) "      Command to remove all the generated files."
	$(ECHO) ""
	$(ECHO)  "  make test DEVICE=<FPGA platform>"
	$(ECHO)  "     Command to run the application. This is same as 'run' target but does not have any makefile dependency."
	$(ECHO)  ""
	$(ECHO) "  make run TARGET=<sw_emu/hw_emu/hw> DEVICE=<FPGA platform> HOST_ARCH=<aarch32/aarch64/x86> EDGE_COMMON_SW=<rootfs and kernel image path>"
	$(ECHO) "      Command to run application in emulation."
	$(ECHO) "      By default, HOST_ARCH=x86. HOST_ARCH and EDGE_COMMON_SW is required for SoC shells"
	$(ECHO) ""
	$(ECHO) "  make build TARGET=<sw_emu/hw_emu/hw> DEVICE=<FPGA platform> HOST_ARCH=<aarch32/aarch64/x86> EDGE_COMMON_SW=<rootfs and kernel image path>"
	$(ECHO) "      Command to build xclbin application."
	$(ECHO) "      By default, HOST_ARCH=x86. HOST_ARCH and EDGE_COMMON_SW is required for SoC shells"
	$(ECHO) ""
	$(ECHO) "  make host HOST_ARCH=<aarch32/aarch64/x86> EDGE_COMMON_SW=<rootfs and kernel image path>"
	$(ECHO) "      Command to build host application."
	$(ECHO) "      By default, HOST_ARCH=x86. HOST_ARCH and EDGE_COMMON_SW is required for SoC shells"
	$(ECHO) ""

############################## Setting up Project Variables ##############################
# Points to top directory of Git repository
MK_PATH := $(abspath $(lastword $(MAKEFILE_LIST)))
COMMON_REPO ?= $(shell bash -c 'export MK_PATH=$(MK_PATH); echo $${MK_PATH%host/device_query/*}')
PWD = $(shell readlink -f .)
XF_PROJ_ROOT = $(shell readlink -f $(COMMON_REPO))

TARGET := hw
HOST_ARCH := x86
SYSROOT := 

include ./utils.mk

XSA := 
ifneq ($(DEVICE), )
XSA := $(call device2xsa, $(DEVICE))
endif
TEMP_DIR := ./_x.$(TARGET).$(XSA)
BUILD_DIR := ./build_dir.$(TARGET).$(XSA)

# SoC variables
RUN_APP_SCRIPT = ./run_app.sh
PACKAGE_OUT = ./package.$(TARGET)

LAUNCH_EMULATOR = $(PACKAGE_OUT)/launch_$(TARGET).sh
RESULT_STRING = TEST PASSED

VPP := v++
<<<<<<< HEAD
VPP_PFLAGS := 
SDCARD := sd_card
=======
>>>>>>> eea578e9

include $(XF_PROJ_ROOT)/common/includes/opencl/opencl.mk
CXXFLAGS += $(opencl_CXXFLAGS) -Wall -O0 -g -std=c++1y
LDFLAGS += $(opencl_LDFLAGS)

ifeq ($(findstring zc, $(DEVICE)), zc)
$(error [ERROR]: This example is not supported for $(DEVICE).)
endif
ifeq ($(findstring vck, $(DEVICE)), vck)
$(error [ERROR]: This example is not supported for $(DEVICE).)
endif

############################## Setting up Host Variables ##############################
#Include Required Host Source Files
CXXFLAGS += -I$(XF_PROJ_ROOT)/common/includes/xcl2
HOST_SRCS += $(XF_PROJ_ROOT)/common/includes/xcl2/xcl2.cpp ./src/host.cpp 
# Host compiler global settings
CXXFLAGS += -fmessage-length=0
LDFLAGS += -lrt -lstdc++ 

ifneq ($(HOST_ARCH), x86)
	LDFLAGS += --sysroot=$(SYSROOT)
endif

############################## Setting up Kernel Variables ##############################
# Kernel compiler global settings
VPP_FLAGS += -t $(TARGET) --platform $(DEVICE) --save-temps 
ifneq ($(TARGET), hw)
	VPP_FLAGS += -g
endif


EXECUTABLE = ./device_query
EMCONFIG_DIR = $(TEMP_DIR)

############################## Declaring Binary Containers ##############################

############################## Setting Targets ##############################
CP = cp -rf

.PHONY: all clean cleanall docs emconfig
all: check-devices $(EXECUTABLE) $(BINARY_CONTAINERS) emconfig

.PHONY: host
host: $(EXECUTABLE)

.PHONY: build
build: check-vitis $(BINARY_CONTAINERS)

.PHONY: xclbin
xclbin: build


############################## Setting Rules for Host (Building Host Executable) ##############################
$(EXECUTABLE): $(HOST_SRCS) | check-xrt
		$(CXX) -o $@ $^ $(CXXFLAGS) $(LDFLAGS)

emconfig:$(EMCONFIG_DIR)/emconfig.json
$(EMCONFIG_DIR)/emconfig.json:
	emconfigutil --platform $(DEVICE) --od $(EMCONFIG_DIR)

############################## Setting Essential Checks and Running Rules ##############################
run: all
ifeq ($(TARGET),$(filter $(TARGET),sw_emu hw_emu))
	$(CP) $(EMCONFIG_DIR)/emconfig.json .
<<<<<<< HEAD
	XCL_EMULATION_MODE=$(TARGET) $(EXECUTABLE)
else
	$(LAUNCH_EMULATOR) -run-app $(RUN_APP_SCRIPT) | tee run_app.log; exit $${PIPESTATUS[0]} -ps-only
endif
=======
	XCL_EMULATION_MODE=$(TARGET) $(EXECUTABLE) -ps-only
>>>>>>> eea578e9
else
	$(EXECUTABLE)
endif


.PHONY: test
test: $(EXECUTABLE)
ifeq ($(TARGET),$(filter $(TARGET),sw_emu hw_emu))
<<<<<<< HEAD
ifeq ($(HOST_ARCH), x86)
	XCL_EMULATION_MODE=$(TARGET) $(EXECUTABLE)
else
	$(LAUNCH_EMULATOR) -run-app $(RUN_APP_SCRIPT) | tee run_app.log; exit $${PIPESTATUS[0]} -ps-only
endif
=======
	XCL_EMULATION_MODE=$(TARGET) $(EXECUTABLE) -ps-only
>>>>>>> eea578e9
else
	$(EXECUTABLE)
endif


############################## Cleaning Rules ##############################
# Cleaning stuff
clean:
	-$(RMDIR) $(EXECUTABLE) $(XCLBIN)/{*sw_emu*,*hw_emu*} 
	-$(RMDIR) profile_* TempConfig system_estimate.xtxt *.rpt *.csv 
	-$(RMDIR) src/*.ll *v++* .Xil emconfig.json dltmp* xmltmp* *.log *.jou *.wcfg *.wdb

cleanall: clean
	-$(RMDIR) build_dir*
	-$(RMDIR) package.*
	-$(RMDIR) _x* *xclbin.run_summary qemu-memory-_* emulation _vimage pl* start_simulation.sh *.xclbin
<|MERGE_RESOLUTION|>--- conflicted
+++ resolved
@@ -74,11 +74,7 @@
 RESULT_STRING = TEST PASSED
 
 VPP := v++
-<<<<<<< HEAD
 VPP_PFLAGS := 
-SDCARD := sd_card
-=======
->>>>>>> eea578e9
 
 include $(XF_PROJ_ROOT)/common/includes/opencl/opencl.mk
 CXXFLAGS += $(opencl_CXXFLAGS) -Wall -O0 -g -std=c++1y
@@ -144,14 +140,7 @@
 run: all
 ifeq ($(TARGET),$(filter $(TARGET),sw_emu hw_emu))
 	$(CP) $(EMCONFIG_DIR)/emconfig.json .
-<<<<<<< HEAD
-	XCL_EMULATION_MODE=$(TARGET) $(EXECUTABLE)
-else
-	$(LAUNCH_EMULATOR) -run-app $(RUN_APP_SCRIPT) | tee run_app.log; exit $${PIPESTATUS[0]} -ps-only
-endif
-=======
 	XCL_EMULATION_MODE=$(TARGET) $(EXECUTABLE) -ps-only
->>>>>>> eea578e9
 else
 	$(EXECUTABLE)
 endif
@@ -160,15 +149,7 @@
 .PHONY: test
 test: $(EXECUTABLE)
 ifeq ($(TARGET),$(filter $(TARGET),sw_emu hw_emu))
-<<<<<<< HEAD
-ifeq ($(HOST_ARCH), x86)
-	XCL_EMULATION_MODE=$(TARGET) $(EXECUTABLE)
-else
-	$(LAUNCH_EMULATOR) -run-app $(RUN_APP_SCRIPT) | tee run_app.log; exit $${PIPESTATUS[0]} -ps-only
-endif
-=======
 	XCL_EMULATION_MODE=$(TARGET) $(EXECUTABLE) -ps-only
->>>>>>> eea578e9
 else
 	$(EXECUTABLE)
 endif
