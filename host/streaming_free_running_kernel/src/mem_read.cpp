--- conflicted
+++ resolved
@@ -37,7 +37,6 @@
 #include <hls_stream.h>
 
 extern "C" {
-<<<<<<< HEAD
     void mem_read(int* mem, hls::stream<ap_axiu<32, 0, 0, 0> >& stream, int size)
     {
      
@@ -48,20 +47,4 @@
             stream.write(v);
         }
     }
-=======
-void mem_read(int *mem, hls::stream<ap_axiu<32, 0, 0, 0>> &stream, int size) {
-#pragma HLS interface m_axi port = mem offset = slave bundle = gmem0
-#pragma HLS interface s_axilite port = mem bundle = control
-#pragma HLS interface s_axilite port = size bundle = control
-#pragma HLS interface axis port = stream
-#pragma HLS interface s_axilite port = return bundle = control
-
-  for (int i = 0; i < size; i++) {
-    int a = mem[i];
-    ap_axiu<32, 0, 0, 0> v;
-    v.data = a;
-    stream.write(v);
-  }
-}
->>>>>>> 078413b6
 }