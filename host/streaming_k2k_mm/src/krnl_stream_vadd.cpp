--- conflicted
+++ resolved
@@ -45,18 +45,7 @@
                       int *in2,              // Read-Only Vector 2
                       hls::stream<pkt> &out, // Internal Stream
                       int size               // Size in integer
-<<<<<<< HEAD
 ) {
-=======
-                      ) {
-#pragma HLS INTERFACE m_axi port = in1 offset = slave bundle = gmem
-#pragma HLS INTERFACE m_axi port = in2 offset = slave bundle = gmem
-#pragma HLS INTERFACE axis port = out
-#pragma HLS INTERFACE s_axilite port = in1 bundle = control
-#pragma HLS INTERFACE s_axilite port = in2 bundle = control
-#pragma HLS INTERFACE s_axilite port = size bundle = control
-#pragma HLS INTERFACE s_axilite port = return bundle = control
->>>>>>> 078413b6
 
 vadd:
   for (int i = 0; i < size; i++) {
